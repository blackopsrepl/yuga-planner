--- conflicted
+++ resolved
@@ -13,8 +13,6 @@
 
 * add task pinning system and refactor existing systems e3a1efe
 
-<<<<<<< HEAD
-=======
 ## [0.5.4](///compare/v0.5.3...v0.5.4) (2025-06-20)
 
 
@@ -26,7 +24,6 @@
 
 * add task pinning system and refactor existing systems e3a1efe
 
->>>>>>> 3f875379
 ## [0.5.3](///compare/v0.5.2...v0.5.3) (2025-06-20)
 
 
